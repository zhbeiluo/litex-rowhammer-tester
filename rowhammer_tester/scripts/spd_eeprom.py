#!/usr/bin/env python

import os
import sys
import math
import time
import argparse

import pexpect
from pexpect import replwrap

from litedram.modules import parse_spd_hexdump, SDRAMModule

from rowhammer_tester.scripts.utils import get_generated_defs, RemoteClient, litex_server

SCRIPT_DIR = os.path.dirname(os.path.abspath(os.path.realpath(__file__)))

SPD_COMMANDS = {
    # on ZCU104 first configure the I2C switch to select DDR4 SPD EEPROM, which than has base address 0b001
    'zcu104': (1, ['i2c_write 0x74 0x80']),
<<<<<<< HEAD
    'nfcard': (1, ['i2c_write 0x74 0x80']),
=======
    'ddr4_datacenter_test_board': (0, None),
>>>>>>> a54dc462
}


def read_spd(console, spd_addr, init_commands=None):
    assert 0 <= spd_addr < 0b111, 'SPD EEPROM max address is 0b111 (defined by A0, A1, A2 pins)'
    prompt = '^.*litex[^>]*> '  # '92;1mlitex\x1b[0m> '
    console.sendline()
    console.expect(prompt)
    for cmd in init_commands or []:
        console.sendline(cmd)
        console.expect(prompt)
    console.sendline('sdram_spd {}'.format(spd_addr))
    console.expect('Memory dump:')
    console.expect(prompt)
    spd_data = console.after.decode()
    return spd_data


def parse_hexdump(string):
    prev_addr = -1
    found = False
    for line in string.split('\n'):
        # whole memory dump will be a single block of following lines
        # find it and stop when another line is found
        if not found and not line.strip().startswith('0x'):
            continue
        found = True
        if not line.strip().startswith('0x'):
            break

        tokens = line.strip().split()
        addr = int(tokens[0], 16)
        assert addr > prev_addr
        for byte in tokens[1:17]:
            yield int(byte, 16)
        prev_addr = addr


def dump_object(obj, show_hidden=False, header=True):
    bold = '\033[1m'
    clear = '\033[0m'
    if header:
        print('{}{}:{}'.format(bold, obj.__class__.__name__, clear))
    d = obj if isinstance(obj, dict) else vars(obj)
    for var, val in d.items():
        if var == "self" or (var.startswith('_') and not show_hidden):
            continue
        print("  {}: {}".format(var, val))


def show_module(spd_data, clk_freq):
    module = SDRAMModule.from_spd_data(spd_data, clk_freq=clk_freq)
    dump_object(module)
    dump_object(module.__class__, header=False)
    dump_object(module.technology_timings)
    dump_object(module.speedgrade_timings['default'])
    dump_object(module.geom_settings)
    dump_object(module.timing_settings)


if __name__ == "__main__":
    parser = argparse.ArgumentParser()
    subparsers = parser.add_subparsers(dest='cmd')
    read = subparsers.add_parser('read')
    show = subparsers.add_parser('show')
    read.add_argument('output_file', help='File to save SPD data to')
    read.add_argument('--srv', action='store_true', help='Start litex server in background')
    show.add_argument('input_file', help='File with SPD data')
    read.add_argument(
        '--mem-timeout', default=25, type=int, help='Time to wait for memory initialization')
    show.add_argument('clk_freq', help='DRAM controller clock frequency')
    args = parser.parse_args()

    if args.cmd == 'read':
        if args.srv:
            litex_server()

        defs = get_generated_defs()
        target = defs['TARGET']
        if target not in SPD_COMMANDS:
            raise NotImplementedError('SPD commands not available for target: {}'.format(target))
        spd_addr, init_commands = SPD_COMMANDS[target]

        print('Reading SPD EEPROM ...')
        console = pexpect.spawn('python bios_console.py -t litex_term', cwd=SCRIPT_DIR, timeout=6)
        wb = RemoteClient()
        wb.open()
        if not wb.regs.ddrctrl_init_done.read():
            print('Wating for CPU to finish memory training ...')
            for i in range(args.mem_timeout):
                time.sleep(1)
                print('{:3} s'.format(args.mem_timeout - i - 1), end=' \r', flush=True)
                # print('.', end='', flush=True)
                if wb.regs.ddrctrl_init_done.read():
                    print('Ready    ', end=' \r', flush=True)
                    break
            print()
            time.sleep(2)
        wb.close()

        output = read_spd(console, spd_addr, init_commands)
        spd_data = list(parse_hexdump(output))

        with open(args.output_file, 'wb') as f:
            f.write(bytes(spd_data))

        print('SPD saved to file: {}'.format(args.output_file))
    elif args.cmd == 'show':
        with open(args.input_file, 'rb') as f:
            spd_data = f.read()

        clk_freq = float(args.clk_freq)
        module = SDRAMModule.from_spd_data(spd_data, clk_freq=clk_freq)
        dump_object(module)
        dump_object(module.__class__, header=False)
        dump_object(module.technology_timings)
        dump_object(module.speedgrade_timings['default'])
        dump_object(module.geom_settings)
        dump_object(module.timing_settings)
    else:
        parser.print_usage()<|MERGE_RESOLUTION|>--- conflicted
+++ resolved
@@ -18,11 +18,8 @@
 SPD_COMMANDS = {
     # on ZCU104 first configure the I2C switch to select DDR4 SPD EEPROM, which than has base address 0b001
     'zcu104': (1, ['i2c_write 0x74 0x80']),
-<<<<<<< HEAD
     'nfcard': (1, ['i2c_write 0x74 0x80']),
-=======
     'ddr4_datacenter_test_board': (0, None),
->>>>>>> a54dc462
 }
 
 
