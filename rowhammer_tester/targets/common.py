--- conflicted
+++ resolved
@@ -122,10 +122,6 @@
         # SoCCore ----------------------------------------------------------------------------------
         SoCCore.__init__(self, self.platform, sys_clk_freq,
             ident          = "LiteX Row Hammer Tester SoC on {}, git: {}".format(self.platform.device, githash),
-<<<<<<< HEAD
-            ident_version  = kwargs.pop("ident_version", True),
-=======
->>>>>>> a54dc462
             integrated_rom_mode = 'rw' if args.rw_bios_mem else 'r',
             **kwargs)
 
